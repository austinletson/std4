--- conflicted
+++ resolved
@@ -1,11 +1,7 @@
 import Lean.Util.SearchPath
 import Batteries.Tactic.Lint
 import Batteries.Data.Array.Basic
-<<<<<<< HEAD
 import Batteries.Lean.Util.Path
-import Lake.CLI.Main
-=======
->>>>>>> 31a10a33
 
 open Lean Core Elab Command Batteries.Tactic.Lint
 open System (FilePath)
@@ -87,7 +83,6 @@
 to be nolinted.
 -/
 unsafe def main (args : List String) : IO Unit := do
-<<<<<<< HEAD
   let linterArgs := parseLinterArgs args
   let (update, specifiedModule) ← match linterArgs with
     | Except.ok args => pure args
@@ -99,107 +94,54 @@
   let modulesToLint ← determineModulesToLint specifiedModule
 
   modulesToLint.forM fun module => do
-    searchPathRef.set compile_time_search_path%
-    let mFile ← findOLean module
-    unless (← mFile.pathExists) do
-      -- run `lake build module` (and ignore result) if the file hasn't been built yet
-      let child ← IO.Process.spawn {
-        cmd := (← IO.getEnv "LAKE").getD "lake"
-        args := #["build", s!"+{module}"]
-        stdin := .null
-      }
-      _ ← child.wait
-    let nolintsFile : FilePath := "scripts/nolints.json"
-    let nolints ← if ← nolintsFile.pathExists then
-      readJsonFile NoLints nolintsFile
-    else
-      pure #[]
-    withImportModules #[{module}] {} (trustLevel := 1024) fun env =>
-      let ctx := { fileName := "", fileMap := default }
-      let state := { env }
-      Prod.fst <$> (CoreM.toIO · ctx state) do
-        let decls ← getDeclsInPackage module.getRoot
-        let linters ← getChecks (slow := true) (runAlways := none) (runOnly := none)
-        let results ← lintCore decls linters
-        if update then
-          writeJsonFile (α := NoLints) nolintsFile <|
-            .qsort (lt := fun (a, b) (c, d) => a.lt c || (a == c && b.lt d)) <|
-            .flatten <| results.map fun (linter, decls) =>
-            decls.fold (fun res decl _ => res.push (linter.name, decl)) #[]
-        let results := results.map fun (linter, decls) =>
-          .mk linter <| nolints.foldl (init := decls) fun decls (linter', decl') =>
-            if linter.name == linter' then decls.erase decl' else decls
-        let failed := results.any (!·.2.isEmpty)
-        if failed then
-          let fmtResults ←
-            formatLinterResults results decls (groupByFilename := true) (useErrorFormat := true)
-              s!"in {module}" (runSlowLinters := true) .medium linters.size
-          IO.print (← fmtResults.toString)
-          IO.Process.exit 1
-        else
-          println!"-- Linting passed for {module}."
-=======
-  let (update, args) :=
-    match args with
-    | "--update" :: args => (true, args)
-    | _ => (false, args)
-  let some module :=
-      match args with
-      | [] => some `Batteries
-      | [mod] => match mod.toName with
-        | .anonymous => none
-        | name => some name
-      | _ => none
-    | IO.eprintln "Usage: runLinter [--update] [Batteries.Data.Nat.Basic]" *> IO.Process.exit 1
-  initSearchPath (← findSysroot)
-  let mFile ← findOLean module
-  unless (← mFile.pathExists) do
-    -- run `lake build module` (and ignore result) if the file hasn't been built yet
-    let child ← IO.Process.spawn {
-      cmd := (← IO.getEnv "LAKE").getD "lake"
-      args := #["build", s!"+{module}"]
-      stdin := .null
-    }
-    _ ← child.wait
-  -- If the linter is being run on a target that doesn't import `Batteries.Tactic.List`,
-  -- the linters are ineffective. So we import it here.
-  let lintModule := `Batteries.Tactic.Lint
-  let lintFile ← findOLean lintModule
-  unless (← lintFile.pathExists) do
-    -- run `lake build +Batteries.Tactic.Lint` (and ignore result) if the file hasn't been built yet
-    let child ← IO.Process.spawn {
-      cmd := (← IO.getEnv "LAKE").getD "lake"
-      args := #["build", s!"+{lintModule}"]
-      stdin := .null
-    }
-    _ ← child.wait
-  let nolintsFile : FilePath := "scripts/nolints.json"
-  let nolints ← if ← nolintsFile.pathExists then
-    readJsonFile NoLints nolintsFile
-  else
-    pure #[]
-  withImportModules #[module, lintModule] {} (trustLevel := 1024) fun env =>
-    let ctx := { fileName := "", fileMap := default }
-    let state := { env }
-    Prod.fst <$> (CoreM.toIO · ctx state) do
-      let decls ← getDeclsInPackage module.getRoot
-      let linters ← getChecks (slow := true) (runAlways := none) (runOnly := none)
-      let results ← lintCore decls linters
-      if update then
-        writeJsonFile (α := NoLints) nolintsFile <|
-          .qsort (lt := fun (a, b) (c, d) => a.lt c || (a == c && b.lt d)) <|
-          .flatten <| results.map fun (linter, decls) =>
-          decls.fold (fun res decl _ => res.push (linter.name, decl)) #[]
-      let results := results.map fun (linter, decls) =>
-        .mk linter <| nolints.foldl (init := decls) fun decls (linter', decl') =>
-          if linter.name == linter' then decls.erase decl' else decls
-      let failed := results.any (!·.2.isEmpty)
-      if failed then
-        let fmtResults ←
-          formatLinterResults results decls (groupByFilename := true) (useErrorFormat := true)
-            s!"in {module}" (runSlowLinters := true) .medium linters.size
-        IO.print (← fmtResults.toString)
-        IO.Process.exit 1
+    initSearchPath (← findSysroot)
+      let mFile ← findOLean module
+      unless (← mFile.pathExists) do
+        -- run `lake build module` (and ignore result) if the file hasn't been built yet
+        let child ← IO.Process.spawn {
+          cmd := (← IO.getEnv "LAKE").getD "lake"
+          args := #["build", s!"+{module}"]
+          stdin := .null
+        }
+        _ ← child.wait
+      -- If the linter is being run on a target that doesn't import `Batteries.Tactic.List`,
+      -- the linters are ineffective. So we import it here.
+      let lintModule := `Batteries.Tactic.Lint
+      let lintFile ← findOLean lintModule
+      unless (← lintFile.pathExists) do
+        -- run `lake build +Batteries.Tactic.Lint` (and ignore result) if the file hasn't been built yet
+        let child ← IO.Process.spawn {
+          cmd := (← IO.getEnv "LAKE").getD "lake"
+          args := #["build", s!"+{lintModule}"]
+          stdin := .null
+        }
+        _ ← child.wait
+      let nolintsFile : FilePath := "scripts/nolints.json"
+      let nolints ← if ← nolintsFile.pathExists then
+        readJsonFile NoLints nolintsFile
       else
-        IO.println "-- Linting passed."
->>>>>>> 31a10a33
+        pure #[]
+      withImportModules #[module, lintModule] {} (trustLevel := 1024) fun env =>
+        let ctx := { fileName := "", fileMap := default }
+        let state := { env }
+        Prod.fst <$> (CoreM.toIO · ctx state) do
+          let decls ← getDeclsInPackage module.getRoot
+          let linters ← getChecks (slow := true) (runAlways := none) (runOnly := none)
+          let results ← lintCore decls linters
+          if update then
+            writeJsonFile (α := NoLints) nolintsFile <|
+              .qsort (lt := fun (a, b) (c, d) => a.lt c || (a == c && b.lt d)) <|
+              .flatten <| results.map fun (linter, decls) =>
+              decls.fold (fun res decl _ => res.push (linter.name, decl)) #[]
+          let results := results.map fun (linter, decls) =>
+            .mk linter <| nolints.foldl (init := decls) fun decls (linter', decl') =>
+              if linter.name == linter' then decls.erase decl' else decls
+          let failed := results.any (!·.2.isEmpty)
+          if failed then
+            let fmtResults ←
+              formatLinterResults results decls (groupByFilename := true) (useErrorFormat := true)
+                s!"in {module}" (runSlowLinters := true) .medium linters.size
+            IO.print (← fmtResults.toString)
+            IO.Process.exit 1
+          else
+            IO.println "-- Linting passed for {module}."